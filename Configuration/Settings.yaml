Flownative:
  Canto:
<<<<<<< HEAD
    webhook:
      pathPrefix: '/flownative-canto/webhook/'
      # A token that can be used to secure webhook invocations; used only if set
      token: '%env:FLOWNATIVE_CANTO_WEBHOOK_TOKEN%'

=======
    mapping:
      # map "Custom Fields" from Canto to Neos
      customFields: []
>>>>>>> f0b6af40
Neos:
  Flow:
    mvc:
      routes:
        'Flownative.Canto':
          position: 'start'

    http:
      middlewares:
        'cantoWebhook':
          position: 'before session'
          middleware: 'Flownative\Canto\Middleware\WebhookMiddleware'

    security:
      authentication:
        providers:
          'Neos.Neos:Backend':
            requestPatterns:
              'Flownative.Canto:AuthorizationController':
                pattern: 'ControllerObjectName'
                patternOptions:
                  controllerObjectNamePattern: 'Flownative\Canto\Controller\AuthorizationController'

  Media:
    assetSources:
      'flownative-canto':
        assetSource: 'Flownative\Canto\AssetSource\CantoAssetSource'
        assetSourceOptions:
          iconPath: 'resource://Flownative.Canto/Public/Icons/Canto-Logo-White.svg'
          description: 'Assets in Canto Digital Asset Management'
          appId: '%env:FLOWNATIVE_CANTO_OAUTH_APP_ID%'
          appSecret: '%env:FLOWNATIVE_CANTO_OAUTH_APP_SECRET%'
          apiBaseUri: '%env:FLOWNATIVE_CANTO_API_BASE_URI%'

  Neos:
    modules:
      management:
        submodules:
          canto:
            controller: 'Flownative\Canto\Controller\CantoController'
            label: 'Canto'
            description: 'Flownative.Canto:Main:moduleDescription'
            icon: 'fas fa-photo-video'
            privilegeTarget: 'Flownative.Canto:ManageConnection'<|MERGE_RESOLUTION|>--- conflicted
+++ resolved
@@ -1,16 +1,13 @@
 Flownative:
   Canto:
-<<<<<<< HEAD
+    mapping:
+      # map "Custom Fields" from Canto to Neos
+      customFields: []
     webhook:
       pathPrefix: '/flownative-canto/webhook/'
       # A token that can be used to secure webhook invocations; used only if set
       token: '%env:FLOWNATIVE_CANTO_WEBHOOK_TOKEN%'
 
-=======
-    mapping:
-      # map "Custom Fields" from Canto to Neos
-      customFields: []
->>>>>>> f0b6af40
 Neos:
   Flow:
     mvc:
